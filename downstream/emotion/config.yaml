--- conflicted
+++ resolved
@@ -24,12 +24,8 @@
 
 downstream_expert:
   datarc:
-<<<<<<< HEAD
     root: /SpeechNet/datasets/IEMOCAP
-=======
-    root: /groups/public/benchmark/IEMOCAP
     test_fold: fold1
->>>>>>> 453c0d0f
     pre_load: True
     train_batch_size: 4
     eval_batch_size: 4
